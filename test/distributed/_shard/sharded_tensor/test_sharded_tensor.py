--- conflicted
+++ resolved
@@ -1078,15 +1078,9 @@
 
         # Test with invalid input
         st = sharded_tensor.empty(spec, (10, 20), init_rrefs=True)
-<<<<<<< HEAD
-        with self.assertRaisesRegex(ValueError, 'Dimension out of range'):
+        with self.assertRaisesRegex(IndexError, 'Dimension out of range'):
             st.size(-3)
         with self.assertRaisesRegex(IndexError, 'Dimension out of range'):
-=======
-        with self.assertRaisesRegex(ValueError, 'must be within the range of tensor dimensions \\[0, 2\\)'):
-            st.size(-1)
-        with self.assertRaisesRegex(ValueError, 'must be within the range of tensor dimensions \\[0, 2\\)'):
->>>>>>> 8a4ef048
             st.size(2)
 
         with self.assertRaises(TypeError):
