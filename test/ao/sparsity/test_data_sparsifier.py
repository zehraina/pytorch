--- conflicted
+++ resolved
@@ -194,9 +194,8 @@
                 'name': 'tensor5', 'data': tensor5, 'config': {'test': 8}
             },
         ]
-<<<<<<< HEAD
-        tensor_test = TestBaseDataSparsiferType(data_list=data_list, defaults=defaults,
-                                                data_with_config=data_with_config)
+        tensor_test = TestBaseDataSparsiferRunner(data_list=data_list, defaults=defaults,
+                                                  data_with_config=data_with_config)
         tensor_test.run_tests()
 
     def test_nn_parameters(self):
@@ -213,11 +212,6 @@
                 'name': 'param5', 'data': param5, 'config': {'test': 8}
             },
         ]
-        param_test = TestBaseDataSparsiferType(data_list=data_list, defaults=defaults,
-                                               data_with_config=data_with_config)
-        param_test.run_tests()
-=======
-        tensor_test = TestBaseDataSparsiferRunner(data_list=data_list, defaults=defaults,
-                                                  data_with_config=data_with_config)
-        tensor_test.run_tests()
->>>>>>> d9120e97
+        param_test = TestBaseDataSparsiferRunner(data_list=data_list, defaults=defaults,
+                                                 data_with_config=data_with_config)
+        param_test.run_tests()