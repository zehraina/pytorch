# -*- coding: utf-8 -*-
# Owner(s): ["module: unknown"]

import logging
import random
import torch
from torch.nn.utils.parametrize import is_parametrized
from torch.testing._internal.common_utils import TestCase
from torch.ao.sparsity import BaseDataSparsifier
from typing import Tuple
from torch import nn

logging.basicConfig(format='%(asctime)s - %(name)s - %(levelname)s - %(message)s', level=logging.INFO)


class ImplementedSparsifier(BaseDataSparsifier):
    def __init__(self, **kwargs):
        super().__init__(**kwargs)

    def update_mask(self, name, data, **kwargs):
        mask = self.get_mask(name)
        mask[0] = 0
        linear_state = self.state[name]
        linear_state['step_count'] = linear_state.get('step_count', 0) + 1


<<<<<<< HEAD
class TestBaseDataSparsifier(TestCase):
    def test_constructor(self):
        # Test for torch tensors
        tensor1, tensor2, tensor3 = torch.randn(3, 3), torch.randn(4, 4), torch.randn(5, 5)

        # Test for nn.Parameters
        param1, param2 = nn.Parameter(torch.randn(4, 4)), nn.Parameter(torch.randn(5, 5))

        # Test for embeddings
        emb1, emb2 = nn.Embedding(10, 2), nn.Embedding(20, 2)
        emb1_bag, emb2_bag = nn.EmbeddingBag(10, 2), nn.EmbeddingBag(20, 2)
        data_list = [('tensor1', tensor1), ('tensor2', tensor2), ('param1', param1),
                     ('emb1', emb1), ('emb1_bag', emb1_bag)]
        defaults = {'test': 2}

        sparsifier = ImplementedSparsifier(data_list=data_list, **defaults)
        assert len(sparsifier.data_groups) == 5

        sparsifier.add_data(name='tensor3', data=tensor3, test=3)
        assert len(sparsifier.data_groups) == 6  # should now be 6

        sparsifier.add_data(name='param2', data=param2, test=4)
        assert len(sparsifier.data_groups) == 7  # should now be 7

        sparsifier.add_data(name='emb2', data=emb2, test=5)
        assert len(sparsifier.data_groups) == 8  # should now be 8

        sparsifier.add_data(name='emb2_bag', data=emb2_bag, test=5)
        assert len(sparsifier.data_groups) == 9  # should now be 9

        # data names that should be present in the sparsifier
        name_list = ['tensor1', 'tensor2', 'tensor3', 'param1', 'param2',
                     'emb1', 'emb2', 'emb1_bag', 'emb2_bag']
        assert all(name in sparsifier.data_groups for name in name_list)

        # check if the configs are loaded correctly
        assert sparsifier.data_groups['tensor1']['test'] == 2
        assert sparsifier.data_groups['tensor2']['test'] == 2
        assert sparsifier.data_groups['tensor3']['test'] == 3
        assert sparsifier.data_groups['param1']['test'] == 2
        assert sparsifier.data_groups['param2']['test'] == 4
        # For embeddings
        assert sparsifier.data_groups['emb1']['test'] == 2
        assert sparsifier.data_groups['emb1_bag']['test'] == 2
        assert sparsifier.data_groups['emb2']['test'] == 5
        assert sparsifier.data_groups['emb2_bag']['test'] == 5

    def test_step(self):
        # Test for torch tensors
        tensor1 = torch.randn(3, 3)
        # Test for nn.Parameters
        param1 = nn.Parameter(torch.randn(4, 4))
        # Test for embeddings
        emb1, emb1_bag = nn.Embedding(10, 2), nn.EmbeddingBag(10, 2)
        data_dict = {'tensor1': tensor1, 'param1': param1, 'emb1': emb1, 'emb1_bag': emb1_bag}

        sparsifier = ImplementedSparsifier()
        for name, data in data_dict.items():
            sparsifier.add_data(name=name, data=data, test=3)
        # Before step
        for name, data in data_dict.items():
            sparsified_data = sparsifier.get_data(name=name, return_sparsified=True)
            original_data = sparsifier.get_data(name=name, return_sparsified=False)
            mask = sparsifier.get_mask(name=name)
            if type(data) in [nn.Embedding, nn.EmbeddingBag]:
                data = data.weight
            assert original_data.requires_grad is False  # does not have the gradient
            assert sparsified_data.requires_grad is False  # does not track the gradient
            assert torch.all(sparsified_data == data)  # should not be sparsified before step
=======
class TestBaseDataSparsiferType(TestCase):
    def __init__(self, data_list, defaults, data_with_config):
        self.data_list = data_list
        self.defaults = defaults
        self.data_with_config = data_with_config

    def get_name_data_config(self, some_data):
        if isinstance(some_data, Tuple):
            # dealing with data_list
            name, data = some_data
            config = self.defaults
        else:
            # dealing with data_with_config
            name, data, config = some_data['name'], some_data['data'], some_data['config']
        return name, data, config

    def get_sparsifier(self):
        sparsifier = ImplementedSparsifier(data_list=self.data_list, **self.defaults)
        assert len(sparsifier.data_groups) == len(self.data_list)
        for data_config_dict in self.data_with_config:
            name, data, config = data_config_dict['name'], data_config_dict['data'], data_config_dict['config']
            sparsifier.add_data(name=name, data=data, **config)
        return sparsifier

    def test_constructor(self):
        sparsifier = self.get_sparsifier()
        assert len(sparsifier.data_groups) == len(self.data_list) + len(self.data_with_config)

        all_data = self.data_list + self.data_with_config

        for some_data in all_data:
            name, _, config = self.get_name_data_config(some_data)
            assert name in sparsifier.data_groups
            assert sparsifier.data_groups[name] == config

    def test_step(self):
        sparsifier = self.get_sparsifier()
        all_data = self.data_list + self.data_with_config

        # Check data and mask before doing the step
        for some_data in all_data:
            name, data, _ = self.get_name_data_config(some_data)
            data = sparsifier._extract_weight(data)
            sparsified_data = sparsifier.get_data(name=name, return_original=False)
            original_data = sparsifier.get_data(name=name, return_original=True)
            mask = sparsifier.get_mask(name=name)
            assert torch.all(sparsified_data == data)
>>>>>>> 93ef305e
            assert torch.all(original_data == data)
            assert torch.all(mask[0] == 1)

        step_count = 3

        for _ in range(0, step_count):
<<<<<<< HEAD
            sparsifier.step()
        # after step
        for name, data in data_dict.items():
            sparsified_data = sparsifier.get_data(name=name, return_sparsified=True)
            original_data = sparsifier.get_data(name=name, return_sparsified=False)
            if type(data) in [nn.Embedding, nn.EmbeddingBag]:
                data = data.weight
            assert original_data.requires_grad is False  # does not have the gradient
            assert sparsified_data.requires_grad is False  # does not track the gradient
=======
            self.sparsifier.step()
        for some_data in all_data:
            name, data, _ = self.get_name_data_config(some_data)
            data = sparsifier._extract_weight(data)
            sparsified_data = sparsifier.get_data(name=name, return_original=False)
            original_data = sparsifier.get_data(name=name, return_original=True)
            mask = sparsifier.get_mask(name=name)
>>>>>>> 93ef305e
            assert torch.all(sparsified_data[0] == 0)
            assert torch.all(original_data == data)
            assert torch.all(mask[0] == 0)
            assert 'step_count' in sparsifier.state[name]
            assert sparsifier[name]['step_count'] == 3

    def test_squash_mask(self):
<<<<<<< HEAD
        # Test for torch tensors
        tensor1 = torch.randn(3, 3)
        # Test for nn.Parameters
        param1 = nn.Parameter(torch.randn(4, 4))
        # Test for embeddings
        emb1, emb1_bag = nn.Embedding(10, 2), nn.EmbeddingBag(10, 2)
        data_dict = {'tensor1': tensor1, 'param1': param1, 'emb1': emb1, 'emb1_bag': emb1_bag}

        sparsifier = ImplementedSparsifier()
        # adding data into the sparsifier
        for name, data in data_dict.items():
            sparsifier.add_data(name=name, data=data, test=3)

        for name, data in data_dict.items():
=======
        sparsifier = self.get_sparsifier()
        all_data = self.data_list + self.data_with_config
        for some_data in all_data:
            name, _, _ = self.get_name_data_config(some_data)
>>>>>>> 93ef305e
            assert hasattr(sparsifier._container, name)
            assert is_parametrized(sparsifier._container, name)
        sparsifier.step()
        sparsifier.squash_mask()

        for some_data in all_data:
            name, _, _ = self.get_name_data_config(some_data)
            assert not is_parametrized(sparsifier._container, name)  # not parametrized anymore
            with self.assertRaises(ValueError):
                sparsifier.get_data(name, return_original=True)

    def test_add_data(self):
        sparsifier = self.get_sparsifier()
        all_data = self.data_list + self.data_with_config
        for some_data in all_data:
            name1, data1, _ = self.get_name_data_config(some_data)
            data1 = sparsifier._extract_weight(data1)
            assert torch.all(data1 == sparsifier.get_data(name=name1))
            # get some other data at random and with the same name
            rand_idx = random.randint(0, len(all_data) - 1)
            _, data2, _ = self.get_name_data_config(all_data[rand_idx])
            data2 = sparsifier._extract_weight(data2)
            sparsifier.add_data(name=name1, data=data2)
            assert torch.all(data2 == sparsifier.get_data(name=name1))

    def test_state_dict(self):
        sparsifier1 = self.get_sparsifier()
        sparsifier2 = ImplementedSparsifier(data_list=[self.data_list[0]])
        sparsifier1.step()

        state_dict1 = sparsifier1.state_dict()

        assert sparsifier1.state != sparsifier2.state
        name, _, _ = self.get_name_data_config(self.data_list[0])
        self.assertNotEqual(sparsifier1.get_mask(name), sparsifier2.get_mask(name))

        sparsifier2.load_state_dict(state_dict1)
        assert len(sparsifier1.state) == len(sparsifier2.state)
        assert len(sparsifier1.data_groups) == len(sparsifier2.data_groups)

        for name in sparsifier1.state.keys():
            # compare mask
            assert name in sparsifier2.state
            assert 'mask' in sparsifier2.state[name]
            assert 'mask' in sparsifier1.state[name]
            mask1, mask2 = sparsifier1.state[name]['mask'], sparsifier2.state[name]['mask']
            assert torch.all(mask1 == mask2)

            # compare data_groups
            dg1, dg2 = sparsifier1.data_groups, sparsifier2.data_groups
            assert name in dg1 and name in dg2
            assert dg1[name] == dg2[name]

            # compare container
            container1, container2 = sparsifier1._container, sparsifier2._container
            assert torch.all(getattr(container1, name) == getattr(container2, name))
            assert is_parametrized(container1, name) == is_parametrized(container2, name)
            if is_parametrized(container1, name):
                param1 = getattr(container1.parametrizations, name)[0]
                param2 = getattr(container2.parametrizations, name)[0]
                assert hasattr(param1, 'mask')
                assert hasattr(param2, 'mask')
                self.assertEqual(param1.__dict__, param2.__dict__)


class TestBaseDataSparsifier(TestCase):
    """To add unit tests to support new data types for the BaseDataSparsifier, create the following
        data_list: List of tuples of name, data to be added to the constructor
        defaults: default config for the above data in data_list
        data_with_config: list of dictionaries defining name, data and config (look test_tensors())

    Once the above is done, create an instance of TestBaseDataSparsifierType and call all it's functions
    """
    def test_tensors(self):
        tensor1, tensor2, tensor3 = torch.randn(3, 3), torch.randn(4, 4), torch.randn(5, 5)
<<<<<<< HEAD
        # Test for nn params
        param1, param2 = nn.Parameter(torch.randn(6, 6)), nn.Parameter(torch.randn(7, 7))
        # Test for embeddings
        emb1, emb2 = nn.Embedding(10, 2), nn.Embedding(20, 2)
        emb1_bag, emb2_bag = nn.EmbeddingBag(10, 2), nn.EmbeddingBag(20, 2)
        data_list = [('tensor1', tensor1), ('param1', param1), ('emb1', emb1), ('emb1_bag', emb1_bag)]
        defaults = {'test': 2}

        sparsifier = ImplementedSparsifier(data_list=data_list, **defaults)
        sparsifier.add_data(name='tensor3', data=tensor3, test=3)
        sparsifier.step()
        state_dict = sparsifier.state_dict()

        sparsifier_new = ImplementedSparsifier()
        sparsifier_new.add_data('tensor1', tensor1)
        sparsifier_new.add_data('tensor2', tensor2)
        sparsifier_new.add_data('param1', param1)
        sparsifier_new.add_data('param2', param2)
        sparsifier_new.add_data('emb1', data=emb1)
        sparsifier_new.add_data('emb1_bag', data=emb1_bag)
        sparsifier_new.add_data('emb2', data=emb2)
        sparsifier_new.add_data('emb2_bag', data=emb2_bag)

        assert sparsifier_new.state != sparsifier.state
        mask_test_names = ['tensor1', 'param1', 'emb1', 'emb1_bag']
        for name in mask_test_names:
            mask, mask_new = sparsifier.get_mask(name), sparsifier_new.get_mask(name)
            self.assertNotEqual(mask, mask_new)

        sparsifier_new.load_state_dict(state_dict)
        assert len(sparsifier.state) == len(sparsifier_new.state)

        for name in sparsifier.state.keys():
            # compare mask and key names
            assert name in sparsifier_new.state
            assert 'mask' in sparsifier.state[name]
            assert 'mask' in sparsifier_new.state[name]
            mask = sparsifier.state[name]['mask']
            assert torch.all(mask == sparsifier_new.state[name]['mask'])

            # compare config
            dg, dg_new = sparsifier.data_groups, sparsifier_new.data_groups
            assert name in dg and name in dg_new
            assert dg[name] == dg_new[name]

            # compare container details
            container, container_new = sparsifier._container, sparsifier_new._container
            assert torch.all(getattr(container, name) == getattr(container_new, name))
            assert is_parametrized(container, name) == is_parametrized(container_new, name)
            if is_parametrized(container, name):
                param = getattr(container.parametrizations, name)[0]
                param_new = getattr(container_new.parametrizations, name)[0]
                assert hasattr(param, 'mask')
                assert hasattr(param_new, 'mask')
                self.assertEqual(param.__dict__, param_new.__dict__)
=======
        tensor4, tensor5 = torch.randn(1, 1), torch.randn(4, 4)
        data_list = [('tensor1', tensor1), ('tensor2', tensor2), ('tensor3', tensor3)]
        defaults = {'test': 3}

        data_with_config = [
            {
                'name': 'tensor4', 'data': tensor4, 'config': {'test': 7}
            },
            {
                'name': 'tensor5', 'data': tensor5, 'config': {'test': 8}
            },
        ]
        tensor_test = TestBaseDataSparsiferType(data_list=data_list, defaults=defaults,
                                                data_with_config=data_with_config)
        tensor_test.test_constructor()
        tensor_test.test_squash_mask()
        tensor_test.test_add_data()
        tensor_test.test_state_dict()

    def test_nn_parameters(self):
        param1, param2, param3 = nn.Parameter(torch.randn(3, 3)), nn.Parameter(torch.randn(4, 4)), nn.Parameter(torch.randn(5, 5))
        param4, param5 = nn.Parameter(torch.randn(1, 1)), nn.Parameter(torch.randn(4, 4))
        data_list = [('param1', param1), ('param2', param2), ('param3', param3)]
        defaults = {'test': 3}

        data_with_config = [
            {
                'name': 'param4', 'data': param4, 'config': {'test': 7}
            },
            {
                'name': 'param5', 'data': param5, 'config': {'test': 8}
            },
        ]
        param_test = TestBaseDataSparsiferType(data_list=data_list, defaults=defaults,
                                               data_with_config=data_with_config)
        param_test.test_constructor()
        param_test.test_squash_mask()
        param_test.test_add_data()
        param_test.test_state_dict()
>>>>>>> 93ef305e
<|MERGE_RESOLUTION|>--- conflicted
+++ resolved
@@ -24,77 +24,6 @@
         linear_state['step_count'] = linear_state.get('step_count', 0) + 1
 
 
-<<<<<<< HEAD
-class TestBaseDataSparsifier(TestCase):
-    def test_constructor(self):
-        # Test for torch tensors
-        tensor1, tensor2, tensor3 = torch.randn(3, 3), torch.randn(4, 4), torch.randn(5, 5)
-
-        # Test for nn.Parameters
-        param1, param2 = nn.Parameter(torch.randn(4, 4)), nn.Parameter(torch.randn(5, 5))
-
-        # Test for embeddings
-        emb1, emb2 = nn.Embedding(10, 2), nn.Embedding(20, 2)
-        emb1_bag, emb2_bag = nn.EmbeddingBag(10, 2), nn.EmbeddingBag(20, 2)
-        data_list = [('tensor1', tensor1), ('tensor2', tensor2), ('param1', param1),
-                     ('emb1', emb1), ('emb1_bag', emb1_bag)]
-        defaults = {'test': 2}
-
-        sparsifier = ImplementedSparsifier(data_list=data_list, **defaults)
-        assert len(sparsifier.data_groups) == 5
-
-        sparsifier.add_data(name='tensor3', data=tensor3, test=3)
-        assert len(sparsifier.data_groups) == 6  # should now be 6
-
-        sparsifier.add_data(name='param2', data=param2, test=4)
-        assert len(sparsifier.data_groups) == 7  # should now be 7
-
-        sparsifier.add_data(name='emb2', data=emb2, test=5)
-        assert len(sparsifier.data_groups) == 8  # should now be 8
-
-        sparsifier.add_data(name='emb2_bag', data=emb2_bag, test=5)
-        assert len(sparsifier.data_groups) == 9  # should now be 9
-
-        # data names that should be present in the sparsifier
-        name_list = ['tensor1', 'tensor2', 'tensor3', 'param1', 'param2',
-                     'emb1', 'emb2', 'emb1_bag', 'emb2_bag']
-        assert all(name in sparsifier.data_groups for name in name_list)
-
-        # check if the configs are loaded correctly
-        assert sparsifier.data_groups['tensor1']['test'] == 2
-        assert sparsifier.data_groups['tensor2']['test'] == 2
-        assert sparsifier.data_groups['tensor3']['test'] == 3
-        assert sparsifier.data_groups['param1']['test'] == 2
-        assert sparsifier.data_groups['param2']['test'] == 4
-        # For embeddings
-        assert sparsifier.data_groups['emb1']['test'] == 2
-        assert sparsifier.data_groups['emb1_bag']['test'] == 2
-        assert sparsifier.data_groups['emb2']['test'] == 5
-        assert sparsifier.data_groups['emb2_bag']['test'] == 5
-
-    def test_step(self):
-        # Test for torch tensors
-        tensor1 = torch.randn(3, 3)
-        # Test for nn.Parameters
-        param1 = nn.Parameter(torch.randn(4, 4))
-        # Test for embeddings
-        emb1, emb1_bag = nn.Embedding(10, 2), nn.EmbeddingBag(10, 2)
-        data_dict = {'tensor1': tensor1, 'param1': param1, 'emb1': emb1, 'emb1_bag': emb1_bag}
-
-        sparsifier = ImplementedSparsifier()
-        for name, data in data_dict.items():
-            sparsifier.add_data(name=name, data=data, test=3)
-        # Before step
-        for name, data in data_dict.items():
-            sparsified_data = sparsifier.get_data(name=name, return_sparsified=True)
-            original_data = sparsifier.get_data(name=name, return_sparsified=False)
-            mask = sparsifier.get_mask(name=name)
-            if type(data) in [nn.Embedding, nn.EmbeddingBag]:
-                data = data.weight
-            assert original_data.requires_grad is False  # does not have the gradient
-            assert sparsified_data.requires_grad is False  # does not track the gradient
-            assert torch.all(sparsified_data == data)  # should not be sparsified before step
-=======
 class TestBaseDataSparsiferType(TestCase):
     def __init__(self, data_list, defaults, data_with_config):
         self.data_list = data_list
@@ -142,24 +71,12 @@
             original_data = sparsifier.get_data(name=name, return_original=True)
             mask = sparsifier.get_mask(name=name)
             assert torch.all(sparsified_data == data)
->>>>>>> 93ef305e
             assert torch.all(original_data == data)
             assert torch.all(mask[0] == 1)
 
         step_count = 3
 
         for _ in range(0, step_count):
-<<<<<<< HEAD
-            sparsifier.step()
-        # after step
-        for name, data in data_dict.items():
-            sparsified_data = sparsifier.get_data(name=name, return_sparsified=True)
-            original_data = sparsifier.get_data(name=name, return_sparsified=False)
-            if type(data) in [nn.Embedding, nn.EmbeddingBag]:
-                data = data.weight
-            assert original_data.requires_grad is False  # does not have the gradient
-            assert sparsified_data.requires_grad is False  # does not track the gradient
-=======
             self.sparsifier.step()
         for some_data in all_data:
             name, data, _ = self.get_name_data_config(some_data)
@@ -167,7 +84,6 @@
             sparsified_data = sparsifier.get_data(name=name, return_original=False)
             original_data = sparsifier.get_data(name=name, return_original=True)
             mask = sparsifier.get_mask(name=name)
->>>>>>> 93ef305e
             assert torch.all(sparsified_data[0] == 0)
             assert torch.all(original_data == data)
             assert torch.all(mask[0] == 0)
@@ -175,27 +91,10 @@
             assert sparsifier[name]['step_count'] == 3
 
     def test_squash_mask(self):
-<<<<<<< HEAD
-        # Test for torch tensors
-        tensor1 = torch.randn(3, 3)
-        # Test for nn.Parameters
-        param1 = nn.Parameter(torch.randn(4, 4))
-        # Test for embeddings
-        emb1, emb1_bag = nn.Embedding(10, 2), nn.EmbeddingBag(10, 2)
-        data_dict = {'tensor1': tensor1, 'param1': param1, 'emb1': emb1, 'emb1_bag': emb1_bag}
-
-        sparsifier = ImplementedSparsifier()
-        # adding data into the sparsifier
-        for name, data in data_dict.items():
-            sparsifier.add_data(name=name, data=data, test=3)
-
-        for name, data in data_dict.items():
-=======
         sparsifier = self.get_sparsifier()
         all_data = self.data_list + self.data_with_config
         for some_data in all_data:
             name, _, _ = self.get_name_data_config(some_data)
->>>>>>> 93ef305e
             assert hasattr(sparsifier._container, name)
             assert is_parametrized(sparsifier._container, name)
         sparsifier.step()
@@ -271,63 +170,6 @@
     """
     def test_tensors(self):
         tensor1, tensor2, tensor3 = torch.randn(3, 3), torch.randn(4, 4), torch.randn(5, 5)
-<<<<<<< HEAD
-        # Test for nn params
-        param1, param2 = nn.Parameter(torch.randn(6, 6)), nn.Parameter(torch.randn(7, 7))
-        # Test for embeddings
-        emb1, emb2 = nn.Embedding(10, 2), nn.Embedding(20, 2)
-        emb1_bag, emb2_bag = nn.EmbeddingBag(10, 2), nn.EmbeddingBag(20, 2)
-        data_list = [('tensor1', tensor1), ('param1', param1), ('emb1', emb1), ('emb1_bag', emb1_bag)]
-        defaults = {'test': 2}
-
-        sparsifier = ImplementedSparsifier(data_list=data_list, **defaults)
-        sparsifier.add_data(name='tensor3', data=tensor3, test=3)
-        sparsifier.step()
-        state_dict = sparsifier.state_dict()
-
-        sparsifier_new = ImplementedSparsifier()
-        sparsifier_new.add_data('tensor1', tensor1)
-        sparsifier_new.add_data('tensor2', tensor2)
-        sparsifier_new.add_data('param1', param1)
-        sparsifier_new.add_data('param2', param2)
-        sparsifier_new.add_data('emb1', data=emb1)
-        sparsifier_new.add_data('emb1_bag', data=emb1_bag)
-        sparsifier_new.add_data('emb2', data=emb2)
-        sparsifier_new.add_data('emb2_bag', data=emb2_bag)
-
-        assert sparsifier_new.state != sparsifier.state
-        mask_test_names = ['tensor1', 'param1', 'emb1', 'emb1_bag']
-        for name in mask_test_names:
-            mask, mask_new = sparsifier.get_mask(name), sparsifier_new.get_mask(name)
-            self.assertNotEqual(mask, mask_new)
-
-        sparsifier_new.load_state_dict(state_dict)
-        assert len(sparsifier.state) == len(sparsifier_new.state)
-
-        for name in sparsifier.state.keys():
-            # compare mask and key names
-            assert name in sparsifier_new.state
-            assert 'mask' in sparsifier.state[name]
-            assert 'mask' in sparsifier_new.state[name]
-            mask = sparsifier.state[name]['mask']
-            assert torch.all(mask == sparsifier_new.state[name]['mask'])
-
-            # compare config
-            dg, dg_new = sparsifier.data_groups, sparsifier_new.data_groups
-            assert name in dg and name in dg_new
-            assert dg[name] == dg_new[name]
-
-            # compare container details
-            container, container_new = sparsifier._container, sparsifier_new._container
-            assert torch.all(getattr(container, name) == getattr(container_new, name))
-            assert is_parametrized(container, name) == is_parametrized(container_new, name)
-            if is_parametrized(container, name):
-                param = getattr(container.parametrizations, name)[0]
-                param_new = getattr(container_new.parametrizations, name)[0]
-                assert hasattr(param, 'mask')
-                assert hasattr(param_new, 'mask')
-                self.assertEqual(param.__dict__, param_new.__dict__)
-=======
         tensor4, tensor5 = torch.randn(1, 1), torch.randn(4, 4)
         data_list = [('tensor1', tensor1), ('tensor2', tensor2), ('tensor3', tensor3)]
         defaults = {'test': 3}
@@ -367,4 +209,26 @@
         param_test.test_squash_mask()
         param_test.test_add_data()
         param_test.test_state_dict()
->>>>>>> 93ef305e
+
+    def test_nn_embeddings(self):
+        emb1, emb2, = nn.Embedding(10, 3), nn.Embedding(20, 3)
+        emb1_bag, emb2_bag = nn.EmbeddingBag(10, 3), nn.EmbeddingBag(20, 3)
+
+        emb3, emb3_bag = nn.Embedding(15, 3), nn.EmbeddingBag(20, 3)
+        data_list = [('emb1', emb1), ('emb1_bag', emb1_bag), ('emb2', emb2), ('emb2_bag', emb2_bag)]
+        defaults = {'test': 3}
+
+        data_with_config = [
+            {
+                'name': 'emb3', 'data': emb3, 'config': {'test': 7}
+            },
+            {
+                'name': 'emb3_bag', 'data': emb3_bag, 'config': {'test': 8}
+            },
+        ]
+        emb_test = TestBaseDataSparsiferType(data_list=data_list, defaults=defaults,
+                                             data_with_config=data_with_config)
+        emb_test.test_constructor()
+        emb_test.test_squash_mask()
+        emb_test.test_add_data()
+        emb_test.test_state_dict()