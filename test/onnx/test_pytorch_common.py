--- conflicted
+++ resolved
@@ -98,21 +98,13 @@
 def skipTraceTest(min_opset_version=float("inf")):
     def skip_dec(func):
         @functools.wraps(func)
-<<<<<<< HEAD
-        def wrapper(test_class, *args, **kwargs):
-            test_class.is_trace_test_enabled = (
-                test_class.opset_version >= min_opset_version
-            )
-            if not test_class.is_trace_test_enabled and not test_class.is_script:
-                raise unittest.SkipTest("Skip verify test for torch trace")
-            return func(test_class, *args, **kwargs)
-=======
         def wrapper(self, *args, **kwargs):
-            self.is_script_test_enabled = (
+            self.is_trace_test_enabled = (
                 self.opset_version >= min_opset_version
             )
+            if not self.is_trace_test_enabled and not self.is_script:
+                raise unittest.SkipTest("Skip verify test for torch trace")
             return func(self, *args, **kwargs)
->>>>>>> 4b4dd8a8
 
         return wrapper
 
