import abc
import torch
from typing import Optional, Tuple, List, Any, Dict
from ...sparsifier import base_sparsifier
from collections import defaultdict
from torch import nn
import warnings
import copy
from ...sparsifier import utils
from torch.nn.utils import parametrize

<<<<<<< HEAD

EMBEDDING_TYPES = {
    nn.Embedding,
    nn.EmbeddingBag,
}
=======
__all__ = ['BaseDataSparsifier']
>>>>>>> 93ef305e

SUPPORTED_TYPES = {
    torch.Tensor,
    nn.Parameter,
    *EMBEDDING_TYPES,
}


class _Container(nn.Module):
    def __init__(self):
        super().__init__()


class BaseDataSparsifier(base_sparsifier.BaseSparsifier):
    r"""
    Base Data Sparsifier class for all Data sparsifiers.
    The abstract class accepts raw torch tensors / embedding / embedding bags (refer to SUPPORTED_TYPES above)
    to prepare for sparsification.
    In this case, mask (and parametrizations) is owned by the class and not by the user.
    Specifically, the container object inside the class maintains the mask and parametrizations of the input data

    Args:
        data_list (list of tuples)
            list of (name, data) tuples to sparsify. Lookup SUPPORTED_TYPES
            for type of data. Internally, a container module handles the data sparsification.

        defaults (dict)
            default configurations will be attached to the
            configuration. Only the keys that don't exist in the `config` will
            be updated.
    Example::

        >>> data_list = [('tensor_1', torch.randn(3,3)), ('tensor_2', torch.randn(4,4))]
        >>> defaults = {'sparsity_level': 0.7}
        >>> sparsifier = DerivedDataSparsifier(data_list = data_list, **defaults) # Some sparsifier that inherits BaseDataSparsifier
        >>> new_tensor_to_add = {'name': 'tensor_3', 'data': torch.randn(5,5), 'sparsity_level': 0.3}
        >>> sparsifier.add_data(**new_tensor_to_add)
        >>> # tensor_1 and tensor_2 will have sparsity_level of 0.7 but tensor_3 will have sparsity_level=0.3
    """
    def __init__(self, data_list: Optional[List[Tuple[str, Any]]] = None, **defaults):
        super().__init__(defaults=defaults)

        self._container = _Container()

        self.data_groups: Dict[str, Dict] = defaultdict(dict)  # name -> {**config}
        if data_list is not None:
            # add data with default config here
            [self.add_data(name, data, **self.defaults) for name, data in data_list]

    def prepare(self):
        raise NotImplementedError("this function is undefined for this class")

    def _extract_weight(self, data):
        if isinstance(data, torch.Tensor):
            return data
        elif isinstance(data, nn.Parameter):
            return data.data
        elif type(data) in EMBEDDING_TYPES:
            return data.weight.data

    def add_data(self, name: str, data, **config):
        r""" Configures and parametrizes the internal container model with name and data
        """
        local_args = copy.deepcopy(self.defaults)
        local_args.update(config)
        self.data_groups[name] = local_args

        weight = self._extract_weight(data)

        # Bookkeeping in the container class
        mask = local_args.get('mask', torch.ones_like(weight))
        param_class = local_args.get('parametrization', utils.FakeSparsity)  # change once public_api for utils is fixed!
        param = nn.Parameter(weight, requires_grad=False)

        if name in self.state:
            # If the named data already exists - replace
            warnings.warn("Replacing existing data of the same name. - Did you mean a different name?")
            # check if parametrized
            if parametrize.is_parametrized(self._container, name):
                # If parametrized, squash mask
                self.squash_mask(names=[name], leave_parametrized=False)
            self._container.get_parameter(name).data = weight  # overwrite the data
        else:
            setattr(self._container, name, param)
        parametrize.register_parametrization(self._container, name, param_class(mask))
        self.state[name]['mask'] = mask
        return getattr(self._container, name)

    def get_data(self, name: str, return_original: bool = True):
        r"""Returns weight tensor (or data)
        Args:
            - name: name of the data to be returned
            - return_original returns weight tensor without applying parametrization if True
                else - returns the sparsified version (parametrized)
        """
        if name not in self.data_groups:
            raise ValueError("data with specified name does not exist")

        if return_original:
            if not parametrize.is_parametrized(self._container, name):
                raise ValueError("mask squashed - original mask value does not exist")
            data = getattr(self._container.parametrizations, name).original
            return data
        else:
            return getattr(self._container, name)

    def state_dict(self):
        r"""Returns the state of the optimizer as a :class:`dict`.

        It contains:
        * state - contains name -> mask mapping.
        * data_groups - a list containing all sparsity configuration groups
            with the key name specifying the name of the data
        * container_state_dict - the state dictionary of the internal
            container model used for sparsification
        """
        return {
            'state': self.state,
            'data_groups': self.data_groups,
            '_container': self._container.state_dict()
        }

    def _load_container_from_state(self, states, data_groups, container_state_dict):
        r"""This restores the state of the container specifically based on the data present in state and data_groups
        If the data was parametrized, then the data would be added to the container and then parametrized,
        else it would just add the attribute the container.
        """
        for name, state in states.items():
            config_name = data_groups.get(name, None)
            if config_name is None:
                raise RuntimeError(f"Error loading {name}")

            # check if the data with such a name was parametrized, if so parametrize
            # otherwise just set the attribute and continue
            parametrized_name = f'parametrizations.{name}.original'
            parametrized = False
            data = container_state_dict.get(name, None)
            if name in container_state_dict:
                # the parametrization was probably removed for this
                data = container_state_dict.get(name)

            elif parametrized_name in container_state_dict:
                # so the weight was parametrized
                data = container_state_dict.get(parametrized_name)
                parametrized = True

            else:
                raise RuntimeError(f"Error loading {name}")

            param = nn.Parameter(data, requires_grad=False)
            setattr(self._container, name, param)

            if parametrized:
                # register parameter if parametrized
                mask = state.get('mask', torch.ones_like(data))
                param_class = data_groups.get('parametrization', utils.FakeSparsity)  # change once public_api for utils is fixed!
                parametrize.register_parametrization(self._container, name, param_class(mask))

    def load_state_dict(self, state_dict, strict=True):
        r"""The load_state_dict() restores the state of the sparsifier based on the state_dict

        Args:
        * state_dict - the dictionary that to which the current sparsifier needs to be restored to
        * strict - If True - the sparsifier is reset and is restored exactly to the state in state_dict.
            If False - the current sparsifier is not reset before loading the state_dict i.e. data added
            before loading the state_dict is not erased.
        """
        states = copy.deepcopy(state_dict['state'])
        data_groups = copy.deepcopy(state_dict['data_groups'])
        container_state_dict = copy.deepcopy(state_dict['_container'])
        if strict:
            # if strict load -> then reset container
            self._container = _Container()

        self._load_container_from_state(states, data_groups, container_state_dict)

        if not strict:
            states.update(self.state)
            data_groups.update(self.data_groups)

        self.__setstate__({'state': states, 'data_groups': data_groups})

    def __setstate__(self, state):
        if '_container' in state:  # If container object is in state then load model
            container_dict = state.pop('_container')
            self._container = _Container()
            self._load_container_from_state(state['state'], state['data_groups'], container_dict)

        self.__dict__.update(state)

    def __getstate__(self):
        return {
            'defaults': self.defaults,
            'state': self.state,
            'data_groups': self.data_groups,
            '_container': self._container.state_dict()
        }

    def __repr__(self):
        format_string = self.__class__.__name__ + ' ('
        for name, sparse_args in self.data_groups.items():
            format_string += '\n'
            format_string += '\tData Group\n'
            format_string += f'\t    name: {name}\n'
            for key in sorted(sparse_args.keys()):
                if key == 'data':
                    continue
                format_string += f'\t    {key}: {sparse_args[key]}\n'
        format_string += ')'
        return format_string

    def get_mask(self, name: str):
        if name not in self.state:
            raise ValueError("data with specified name does not exist")
        return self.state[name]['mask']

    def squash_mask(self, *args, leave_parametrized=True, names=None, **kwargs):
        r"""Squashes the sparse masks into the appropriate tensors. Also, accepts list of strings
        to squash mask for. If none, squashes mask for all the keys
        kwargs:
            * names: list of strings to squash mask for
            * sparsified: if true - applies the mask before squashing
                          if false - does not apply the mask before squashing
        """
        if names is None:
            names = list(self.data_groups.keys())
        for name in names:
            parametrize.remove_parametrizations(self._container, name, leave_parametrized=leave_parametrized)

    def step(self):
        if not self.enable_mask_update:
            return
        with torch.no_grad():
            for name, config in self.data_groups.items():
                # get non-sparsified data
                data = self.get_data(name)
                # need name for the mask otherwise can directly pass mask?
                self.update_mask(name, data, **config)

    @abc.abstractmethod
    def update_mask(self, name, data, **kwargs):
        pass<|MERGE_RESOLUTION|>--- conflicted
+++ resolved
@@ -9,15 +9,12 @@
 from ...sparsifier import utils
 from torch.nn.utils import parametrize
 
-<<<<<<< HEAD
+__all__ = ['BaseDataSparsifier']
 
 EMBEDDING_TYPES = {
     nn.Embedding,
     nn.EmbeddingBag,
 }
-=======
-__all__ = ['BaseDataSparsifier']
->>>>>>> 93ef305e
 
 SUPPORTED_TYPES = {
     torch.Tensor,
