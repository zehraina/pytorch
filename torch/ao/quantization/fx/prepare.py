--- conflicted
+++ resolved
@@ -1502,16 +1502,10 @@
     qconfig_map = generate_qconfig_map(model, modules, model.graph, qconfig_mapping, node_name_to_scope)
 
     # match the patterns that will get quantized
-<<<<<<< HEAD
-    standalone_module_name_configs = prepare_custom_config_dict.get(
-        "standalone_module_name", [])
-    standalone_module_class_configs = prepare_custom_config_dict.get(
-        "standalone_module_class", [])
-
-    standalone_module_names = [config[0] for config in standalone_module_name_configs]
-    standalone_module_classes = [config[0] for config in standalone_module_class_configs]
-    custom_module_classes = get_custom_module_class_keys(
-        prepare_custom_config_dict, "float_to_observed_custom_module_class")
+    standalone_module_names = list(prepare_custom_config.standalone_module_names.keys())
+    standalone_module_classes = list(prepare_custom_config.standalone_module_classes.keys())
+
+    custom_module_classes = get_custom_module_class_keys(prepare_custom_config.float_to_observed_mapping)
     matches_without_qconfig = find_matches(
         model.graph, modules, patterns, root_node_getter_mapping,
         standalone_module_names, standalone_module_classes, custom_module_classes)
@@ -1522,22 +1516,8 @@
         match_with_qconfig = (*match_without_qconfig, qconfig_map[node_name])
         matches[node_name] = match_with_qconfig
 
-    input_quantized_idxs: List[int] = prepare_custom_config_dict.get(
-        "input_quantized_idxs", [])
-    output_quantized_idxs: List[int] = prepare_custom_config_dict.get(
-        "output_quantized_idxs", [])
-=======
-    standalone_module_names = list(prepare_custom_config.standalone_module_names.keys())
-    standalone_module_classes = list(prepare_custom_config.standalone_module_classes.keys())
-
-    custom_module_classes = get_custom_module_class_keys(prepare_custom_config.float_to_observed_mapping)
-    matches = find_matches(
-        model.graph, modules, patterns, root_node_getter_mapping, qconfig_map,
-        standalone_module_names, standalone_module_classes, custom_module_classes)
-
     input_quantized_idxs: List[int] = prepare_custom_config.input_quantized_indexes
     output_quantized_idxs: List[int] = prepare_custom_config.output_quantized_indexes
->>>>>>> bc1fef96
 
     run_prepare_fx_on_standalone_modules(
         model, is_qat, modules, matches, prepare_custom_config, backend_config_dict)
