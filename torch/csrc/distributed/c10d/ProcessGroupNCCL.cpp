--- conflicted
+++ resolved
@@ -74,11 +74,7 @@
     {at::kLong, ncclInt64},
     {at::kHalf, ncclHalf},
     {at::kBool, ncclUint8},
-<<<<<<< HEAD
-#if defined(__HIP_PLATFORM_HCC__) && TORCH_HIP_VERSION >= 301
-=======
 #if defined(ENABLE_NCCL_BF16_DATATYPE)
->>>>>>> fccaa4a3
     {at::kBFloat16, ncclBfloat16},
 #endif
 };
