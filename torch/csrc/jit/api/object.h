--- conflicted
+++ resolved
@@ -133,17 +133,6 @@
     AT_ERROR("Property '", name, "' is not defined.");
   }
 
-<<<<<<< HEAD
-  const c10::optional<std::vector<Method>> get_overloaded_methods(
-      const std::string& basename) const {
-    if (auto overloaded_methods = type()->findOverloadedMethod(basename)) {
-      return c10::fmap(
-          overloaded_methods.value(), [&](const std::string& func_name) {
-            return Method(_ivalue(), type()->findMethod(func_name));
-          });
-    }
-    return c10::nullopt;
-=======
   const std::vector<Property> get_properties() const {
     return c10::fmap(type()->properties(), [&](ClassType::Property prop) {
       c10::optional<Method> setter = c10::nullopt;
@@ -152,7 +141,17 @@
       }
       return Property{prop.name, Method(_ivalue(), prop.getter), setter};
     });
->>>>>>> 4689f0f6
+  }
+
+  const c10::optional<std::vector<Method>> get_overloaded_methods(
+      const std::string& basename) const {
+    if (auto overloaded_methods = type()->findOverloadedMethod(basename)) {
+      return c10::fmap(
+          overloaded_methods.value(), [&](const std::string& func_name) {
+            return Method(_ivalue(), type()->findMethod(func_name));
+          });
+    }
+    return c10::nullopt;
   }
 
   c10::optional<Method> find_method(const std::string& basename) const;
