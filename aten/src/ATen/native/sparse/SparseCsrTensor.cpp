// Basic functions on sparse tensors
#define TORCH_ASSERT_ONLY_METHOD_OPERATORS

#include <ATen/core/Tensor.h>
#include <ATen/Dispatch.h>
#include <ATen/InitialTensorOptions.h>
#include <ATen/Layout.h>
#include <ATen/Parallel.h>
#include <ATen/SparseCsrTensorImpl.h>
#include <ATen/SparseCsrTensorUtils.h>
#include <ATen/SparseTensorImpl.h>
#include <ATen/native/LinearAlgebraUtils.h>

#ifndef AT_PER_OPERATOR_HEADERS
#include <ATen/Functions.h>
#include <ATen/NativeFunctions.h>
#else
#include <ATen/ops/_convert_indices_from_csr_to_coo.h>
#include <ATen/ops/_nnz_native.h>
#include <ATen/ops/_sparse_compressed_tensor_unsafe_native.h>
#include <ATen/ops/_sparse_csr_tensor_unsafe_native.h>
#include <ATen/ops/_sparse_csc_tensor_unsafe_native.h>
#include <ATen/ops/_sparse_bsr_tensor_unsafe_native.h>
#include <ATen/ops/_sparse_bsc_tensor_unsafe_native.h>
#include <ATen/ops/_sparse_coo_tensor_unsafe_native.h>
#include <ATen/ops/_validate_sparse_compressed_tensor_args_native.h>
#include <ATen/ops/_validate_sparse_csr_tensor_args_native.h>
#include <ATen/ops/_validate_sparse_csc_tensor_args_native.h>
#include <ATen/ops/_validate_sparse_bsr_tensor_args_native.h>
#include <ATen/ops/_validate_sparse_bsc_tensor_args_native.h>
#include <ATen/ops/clone_native.h>
#include <ATen/ops/col_indices_native.h>
#include <ATen/ops/copy_native.h>
#include <ATen/ops/crow_indices_native.h>
#include <ATen/ops/empty.h>
#include <ATen/ops/empty_like_native.h>
#include <ATen/ops/empty_native.h>
#include <ATen/ops/resize_as_sparse_native.h>
#include <ATen/ops/resize_native.h>
#include <ATen/ops/select_native.h>
#include <ATen/ops/sparse_compressed_tensor_native.h>
#include <ATen/ops/sparse_csr_tensor_native.h>
#include <ATen/ops/sparse_csc_tensor_native.h>
#include <ATen/ops/sparse_bsr_tensor_native.h>
#include <ATen/ops/sparse_bsc_tensor_native.h>
#include <ATen/ops/values_native.h>
#endif

namespace at {
namespace native {

using namespace at::sparse_csr;

namespace {
} // end anonymous namespace

void _validate_sparse_compressed_tensor_args_worker(const Tensor& compressed_indices, const Tensor& plain_indices, const Tensor& values, const IntArrayRef size, const Layout& layout) {

  // Layout must be Sparse Compressed
  AT_DISPATCH_ALL_SPARSE_COMPRESSED_LAYOUTS(layout, "validate_sparse_compressed_tensor_args", [&]{});

  const std::string layout_name = layoutToString(layout, /*upper=*/ true);
  const std::string compressed_indices_name = compressedIndicesName(layout);
  const std::string plain_indices_name = plainIndicesName(layout);

  // Layout Invariants
  TORCH_CHECK(
      plain_indices.layout() == kStrided && plain_indices.is_contiguous(),
      "expected ", plain_indices_name, " to be a strided and contiguous tensor");

  TORCH_CHECK(
      compressed_indices.layout() == kStrided && compressed_indices.is_contiguous(),
      "expected ", compressed_indices_name ," to be a strided and contiguous tensor");

  TORCH_CHECK(
      values.layout() == kStrided && values.is_contiguous(),
      "expected values to be a strided and contiguous tensor");

  // Shape and Strides invariants
  TORCH_CHECK(
              size.size() >= 2,
              "size of a batched ", layout_name, " tensor must have length >= 2, but got: ",
              size.size());
  TORCH_CHECK(
              compressed_indices.dim() >= 1,
              compressed_indices_name, " must have dim >= 1 but got ", compressed_indices_name, ".dim() = ",
              compressed_indices.dim());
  TORCH_CHECK(
              plain_indices.dim() >= 1,
              plain_indices_name, " must have dim >= 1 but got ", plain_indices_name, ".dim() = ",
              plain_indices.dim());
  TORCH_CHECK(
              values.dim() >= 1,
              "values must have dim >= 1 but got values.dim() = ",
              values.dim());

  TORCH_CHECK(
      compressed_indices.dim() == plain_indices.dim(),
      "number of dimensions of ", compressed_indices_name, " and ", plain_indices_name, " must be the same.");

  AT_DISPATCH_PLAIN_SPARSE_COMPRESSED_LAYOUTS(
      layout, "validate_sparse_compressed_tensor_args",
      [&] {
        TORCH_CHECK(
                    compressed_indices.dim() == values.dim(),
                    "number of dimensions of indices and values must be the same.");
      },
      [&] {
        TORCH_CHECK(
                    compressed_indices.dim() + 2 == values.dim(),
                    "number of dimensions of indices must be two less than the number of dimensions of the values.");
      });

  TORCH_CHECK(
      static_cast<size_t>(compressed_indices.dim()) == size.size() - 1,
      "number of dimensions of indices must be one less than the number of dimensions of the provided size.");

  int block_ndim = AT_DISPATCH_PLAIN_SPARSE_COMPRESSED_LAYOUTS(layout, "validate_sparse_compressed_tensor_args", [&]{ return 0; }, [&]{ return 2; });
  IntArrayRef block_size = values.sizes().slice(values.dim() - block_ndim, block_ndim);
  int64_t numel_per_block = AT_DISPATCH_PLAIN_SPARSE_COMPRESSED_LAYOUTS(layout, "validate_sparse_compressed_tensor_args",
                                [&]() -> int64_t { return 1; }, [&]() -> int64_t { return block_size[0] * block_size[1]; });
  int compressed_dim = compressedDimension(layout, size);
  int plain_dim = plainDimension(layout, size);

  // All batch sizes must be the same
  auto batch_size = size.slice(0, size.size() - 2);
  auto compressed_indices_batch_size = compressed_indices.sizes().slice(0, compressed_indices.dim() - 1);
  auto plain_indices_batch_size = plain_indices.sizes().slice(0, plain_indices.dim() - 1);
  auto values_batch_size = values.sizes().slice(0, values.dim() - 1 - block_ndim);
  TORCH_CHECK(
      batch_size == compressed_indices_batch_size &&
      batch_size == plain_indices_batch_size &&
      batch_size == values_batch_size,
      "all batch dimensions of the provided size (", batch_size, "), indices (",
      compressed_indices_batch_size,", ", plain_indices_batch_size, "), and values (",
      values_batch_size,") must be the same.");

  // Note, this check also enforces `compressed_indices.size(-1) >= 1`
  TORCH_CHECK(
              compressed_indices.size(-1) == (size[compressed_dim] + 1),
              compressed_indices_name, ".size(-1) must be equal to size[-", (size.size() - compressed_dim), "] + 1 (that is ",
              size[compressed_dim] + 1, "), but got: ", compressed_indices.size(-1));

  AT_DISPATCH_PLAIN_SPARSE_COMPRESSED_LAYOUTS(layout, "validate_sparse_compressed_tensor_args",
      [&] {
        TORCH_CHECK(
                    plain_indices.numel() == values.numel(),
                    plain_indices_name, " and values must have the same number of elements, but got ", plain_indices_name, ".numel(): ",
                    plain_indices.numel(), ", values.numel(): ", values.numel());
      },
      [&] {
        TORCH_CHECK(
                    plain_indices.numel() * numel_per_block == values.numel(),
                    "number of ", plain_indices_name, " elements must be the same as the number of blocks in values, but got ",
                    plain_indices_name, ".numel() * numel_per_block: ", plain_indices.numel() * numel_per_block,
                    ", values.numel(): ", values.numel(),", numel_per_block: ", numel_per_block);
      });

  // Indices invariants
  AT_DISPATCH_INDEX_TYPES(compressed_indices.scalar_type(), "validate_sparse_compressed_tensor_args",
      [&] {
        Tensor compressed_indices_cpu = compressed_indices.to(kCPU);
        auto compressed_indices_data_ptr = compressed_indices_cpu.data_ptr<index_t>();
        auto batch_stride = compressed_indices_cpu.dim() >= 2 ? compressed_indices_cpu.stride(-2) : 0;

        for (const auto batch_id : c10::irange(batchCount(compressed_indices_cpu))) {
          TORCH_CHECK(
                      compressed_indices_data_ptr[batch_id*batch_stride] == 0,
                      "(Batch element ", batch_id, ") ",
                      ": 0th value of ", compressed_indices_name, " must be 0, but it is ", compressed_indices_data_ptr[batch_id*batch_stride]);
          TORCH_CHECK(
                      compressed_indices_data_ptr[batch_id*batch_stride + compressed_indices.size(-1) - 1] == plain_indices.size(-1),
                      "(Batch element ", batch_id, ") ",
                      "last value of ", compressed_indices_name, " should be equal to the length of ", plain_indices_name, ".");
          for (int i =  1; i <= size[size.size() - 2]; i++) {
            TORCH_CHECK(
                        compressed_indices_data_ptr[batch_id*batch_stride + i - 1] <= compressed_indices_data_ptr[batch_id*batch_stride + i],
                        "(Batch element ", batch_id, ") ",
                        "at position i = ", i, ", the condition ", compressed_indices_name, "[i - 1] <= ", compressed_indices_name, "[i] fails");
          }
        }
        if (plain_indices.numel() > 0) {
          TORCH_CHECK(0 <= plain_indices.min().item<index_t>(), plain_indices_name, ".min() should be greater or equal to zero");
          TORCH_CHECK(size[plain_dim] > plain_indices.max().item<index_t>(), "size[-", (size.size() - plain_dim),"] should be greater than ", plain_indices_name, ".max()");
        }
      });

  // Type Invariants
  auto compressed_indices_type = compressed_indices.scalar_type();
  auto plain_indices_type = plain_indices.scalar_type();
  TORCH_CHECK(
      compressed_indices_type == plain_indices_type,
      "both ", compressed_indices_name, " and ", plain_indices_name, " should have the same type.");
  TORCH_CHECK(
      compressed_indices_type == kInt || compressed_indices_type == kLong,
      compressed_indices_name, " and ", plain_indices_name, " must be an int32 or int64 type, but got: ",
      compressed_indices_type);

  // Device Invariants
  TORCH_CHECK(
      plain_indices.get_device() == compressed_indices.get_device(),
      compressed_indices_name, " and ", plain_indices_name, " devices (",
      compressed_indices.get_device(),
      ", ",
      plain_indices.get_device(),
      ") must match");
  TORCH_CHECK(
      compressed_indices.get_device() == values.get_device(),
      "device of ", compressed_indices_name, " (",
      compressed_indices.get_device(),
      ") must match device of values (",
      values.get_device(),
      ")");
  TORCH_CHECK(
      values.device().type() == kCPU || values.device().type() == kCUDA,
      "device type of values (",
      values.device().type(),
      ") must be CPU or CUDA");

}

void _validate_sparse_compressed_tensor_args(const Tensor& compressed_indices, const Tensor& plain_indices, const Tensor& values, IntArrayRef size, Layout layout) {
  _validate_sparse_compressed_tensor_args_worker(compressed_indices, plain_indices, values, size, layout);
}

void _validate_sparse_csr_tensor_args(const Tensor& crow_indices, const Tensor& col_indices, const Tensor& values, IntArrayRef size) {
  _validate_sparse_compressed_tensor_args_worker(crow_indices, col_indices, values, size, kSparseCsr);
}
void _validate_sparse_csc_tensor_args(const Tensor& ccol_indices, const Tensor& row_indices, const Tensor& values, IntArrayRef size) {
  _validate_sparse_compressed_tensor_args(ccol_indices, row_indices, values, size, kSparseCsc);
}
void _validate_sparse_bsr_tensor_args(const Tensor& crow_indices, const Tensor& col_indices, const Tensor& values, IntArrayRef size) {
  _validate_sparse_compressed_tensor_args(crow_indices, col_indices, values, size, kSparseBsr);
}
void _validate_sparse_bsc_tensor_args(const Tensor& ccol_indices, const Tensor& row_indices, const Tensor& values, IntArrayRef size) {
  _validate_sparse_compressed_tensor_args(ccol_indices, row_indices, values, size, kSparseBsc);
}

void _validate_sparse_csc_tensor_args(const Tensor& ccol_indices, const Tensor& row_indices, const Tensor& values, IntArrayRef size) {
  _validate_sparse_compressed_tensor_args_worker(ccol_indices, row_indices, values, size, kSparseCsc);
}

void _validate_sparse_bsr_tensor_args(const Tensor& crow_indices, const Tensor& col_indices, const Tensor& values, IntArrayRef size) {
  _validate_sparse_compressed_tensor_args_worker(crow_indices, col_indices, values, size, kSparseBsr);
}

void _validate_sparse_bsc_tensor_args(const Tensor& ccol_indices, const Tensor& row_indices, const Tensor& values, IntArrayRef size) {
  _validate_sparse_compressed_tensor_args_worker(ccol_indices, row_indices, values, size, kSparseBsc);
}

// Construction of CSR, CSC, BSR, and BSC tensors.

// Note: The usage of "Csr" in names like SparseCsrTensor,
// SparseCsrCPU, SparseCsrCUDA, and SparseCsrTensorImpl exists because
// of historical reasons (that ought to be removed in future) and does
// not mean that the corresponding functionality would be CSR layout
// only specific.
SparseCsrTensor new_compressed_tensor(const TensorOptions& options) {
  // TODO: remove this comment after enabling autograd support for CSR tensor
  // constructor.
  // TORCH_INTERNAL_ASSERT(impl::variable_excluded_from_dispatch());
  Layout layout = AT_DISPATCH_ALL_SPARSE_COMPRESSED_LAYOUTS(options.layout(), "new_compressed_tensor", [&] { return the_layout; });
  DispatchKey dispatch_key;
  TORCH_CHECK_NOT_IMPLEMENTED(
    options.device().type() == kCPU || options.device().type() == kCUDA,
    "Could not run 'new_compressed_tensor' from the '", options.device(), "' device.)");

  if (options.device().is_cuda()) {
    dispatch_key = DispatchKey::SparseCsrCUDA;
  } else {
    dispatch_key = DispatchKey::SparseCsrCPU;
  }

  return detail::make_tensor<SparseCsrTensorImpl>(
      DispatchKeySet(dispatch_key), layout, options.dtype());
}


Tensor _sparse_compressed_tensor_unsafe(const Tensor& compressed_indices,
                                        const Tensor& plain_indices,
                                        const Tensor& values,
                                        IntArrayRef size,
                                        c10::optional<ScalarType> dtype,
                                        c10::optional<Layout> layout,
                                        c10::optional<Device> device,
                                        c10::optional<bool> pin_memory) {
  if (!layout) {
    AT_ERROR("sparse_compressed_tensor_unsafe expected sparse compressed tensor layout but got none");
  }
  Layout layout_ = layout.value();
  AT_DISPATCH_ALL_SPARSE_COMPRESSED_LAYOUTS(layout_, "sparse_compressed_tensor_unsafe", [&]{});
  TensorOptions options = TensorOptions().dtype(dtype).layout(layout_).device(device).pinned_memory(pin_memory);
  SparseCsrTensor self = new_compressed_tensor(options);
  get_sparse_csr_impl(self)->set_member_tensors(compressed_indices, plain_indices, values, size);
  return self;
}

template <Layout required_layout>
Tensor _sparse_compressed_tensor_unsafe_template(const Tensor& compressed_indices,
                                                 const Tensor& plain_indices,
                                                 const Tensor& values,
                                                 IntArrayRef size,
                                                 c10::optional<ScalarType> dtype,
                                                 c10::optional<Layout> layout,
                                                 c10::optional<Device> device,
                                                 c10::optional<bool> pin_memory) {
  Layout layout_ = layout.value_or(required_layout);
  TORCH_CHECK(layout_ == required_layout, "sparse compressed layout must be ",required_layout, " but got ", layout_);
  TensorOptions options = TensorOptions().dtype(dtype).layout(layout_).device(device).pinned_memory(pin_memory);
  SparseCsrTensor self = new_compressed_tensor(options);
  get_sparse_csr_impl(self)->set_member_tensors(compressed_indices, plain_indices, values, size);
  return self;
}

#define SPARSE_COMPRESSED_TENSOR_UNSAFE(KIND, REQUIRED_LAYOUT)          \
  Tensor _sparse_##KIND##_tensor_unsafe(const Tensor& compressed_indices, \
                                        const Tensor& plain_indices,    \
                                        const Tensor& values,           \
                                        IntArrayRef size,               \
                                        c10::optional<ScalarType> dtype, \
                                        c10::optional<Layout> layout,   \
                                        c10::optional<Device> device,   \
                                        c10::optional<bool> pin_memory) { \
    return _sparse_compressed_tensor_unsafe_template<REQUIRED_LAYOUT>(compressed_indices, plain_indices, values, size, dtype, layout, device, pin_memory); \
  }

SPARSE_COMPRESSED_TENSOR_UNSAFE(csr, kSparseCsr);
<<<<<<< HEAD
SPARSE_COMPRESSED_TENSOR_UNSAFE(csc, kSparseCsc)
SPARSE_COMPRESSED_TENSOR_UNSAFE(bsr, kSparseBsr)
SPARSE_COMPRESSED_TENSOR_UNSAFE(bsc, kSparseBsc)

inline DimVector _estimate_sparse_compressed_tensor_size(
    const Tensor& compressed_indices,
    const Tensor& plain_indices,
    const Tensor& values,
    Layout layout) {
  DimVector size = DimVector(IntArrayRef(plain_indices.sizes().data(), plain_indices.dim() - 1));
  int64_t compressed_dim = (plain_indices.size(-1) > 0 ? compressed_indices.size(-1) - 1 : 0);
  int64_t plain_dim = AT_DISPATCH_INDEX_TYPES(plain_indices.scalar_type(), "csr_construct_check", [&]() -> int64_t { return plain_indices.max().item<index_t>() + 1; });
  AT_DISPATCH_ROW_SPARSE_COMPRESSED_LAYOUTS(layout, "estimate_sparse_compressed_tensor_size",
      [&]{
        size.push_back(compressed_dim);
        size.push_back(plain_dim);
      },
      [&]{
        size.push_back(plain_dim);
        size.push_back(compressed_dim);
      });
  return size;
}
=======
SPARSE_COMPRESSED_TENSOR_UNSAFE(csc, kSparseCsc);
SPARSE_COMPRESSED_TENSOR_UNSAFE(bsr, kSparseBsr);
SPARSE_COMPRESSED_TENSOR_UNSAFE(bsc, kSparseBsc);
>>>>>>> f6598f24

DimVector _estimate_sparse_compressed_tensor_size(
    const Tensor& compressed_indices,
    const Tensor& plain_indices,
    const Tensor& values,
    Layout layout) {
  DimVector size = DimVector(IntArrayRef(plain_indices.sizes().data(), plain_indices.dim() - 1));
  int64_t compressed_dim = (plain_indices.size(-1) > 0 ? compressed_indices.size(-1) - 1 : 0);
  int64_t plain_dim = AT_DISPATCH_INTEGRAL_TYPES(plain_indices.scalar_type(), "estimate_sparse_compressed_tensor_size",
                                                 [&]() -> int64_t { return plain_indices.max().item<scalar_t>() + 1; });
  AT_DISPATCH_ROW_SPARSE_COMPRESSED_LAYOUTS(layout, "estimate_sparse_compressed_tensor_size",
      [&]{
        size.push_back(compressed_dim);
        size.push_back(plain_dim);
      },
      [&]{
        size.push_back(plain_dim);
        size.push_back(compressed_dim);
      });
  return size;
}

// TODO: This constructor should probably use an ATen abstract method in order
// to make autograd dispatch available for the CSR constructor. See the relevant
// note in native_functions.yaml.
Tensor sparse_compressed_tensor(
    const Tensor& compressed_indices,
    const Tensor& plain_indices,
    const Tensor& values,
    IntArrayRef size,
    c10::optional<ScalarType> dtype,
    c10::optional<Layout> layout,
    c10::optional<Device> device,
    c10::optional<bool> pin_memory) {
  if (!layout) {
    AT_ERROR("sparse_compressed_tensor expected sparse compressed tensor layout but got none");
  }
  Layout layout_ = layout.value();
  AT_DISPATCH_ALL_SPARSE_COMPRESSED_LAYOUTS(layout_, "sparse_compressed_tensor", [&]{});

  // See [Note: hacky wrapper removal for TensorOptions]
  TensorOptions options = TensorOptions().dtype(dtype).layout(layout_).device(device).pinned_memory(pin_memory);

  _validate_sparse_compressed_tensor_args_worker(compressed_indices, plain_indices, values, size, layout_);

  return at::native::_sparse_compressed_tensor_unsafe(
      compressed_indices,
      plain_indices,
      values,
      size,
      optTypeMetaToScalarType(options.dtype_opt()),
      options.layout_opt(),
      options.device_opt(),
      options.pinned_memory_opt());
}

Tensor sparse_compressed_tensor(const Tensor& compressed_indices,
                                const Tensor& plain_indices,
                                const Tensor& values,
                                c10::optional<ScalarType> dtype,
                                c10::optional<Layout> layout,
                                c10::optional<Device> device,
                                c10::optional<bool> pin_memory) {
  if (!layout) {
    AT_ERROR("sparse_compressed_tensor expected sparse compressed tensor layout but got none");
  }
  Layout layout_ = layout.value();
  AT_DISPATCH_ALL_SPARSE_COMPRESSED_LAYOUTS(layout_, "sparse_compressed_tensor", [&]{});
  DimVector size = _estimate_sparse_compressed_tensor_size(compressed_indices, plain_indices, values, layout_);
  // See [Note: hacky wrapper removal for TensorOptions]
  TensorOptions options = TensorOptions().dtype(dtype).layout(layout_).device(device).pinned_memory(pin_memory);
  _validate_sparse_compressed_tensor_args_worker(compressed_indices, plain_indices, values, size, layout_);
  return sparse_compressed_tensor(compressed_indices, plain_indices, values, size_, dtype, layout, device, pin_memory);
}


#define SPARSE_COMPRESSED_TENSOR(KIND, REQUIRED_LAYOUT)                 \
  Tensor sparse_##KIND##_tensor(const Tensor& compressed_indices,       \
                                const Tensor& plain_indices,            \
                                const Tensor& values,                   \
                                c10::optional<ScalarType> dtype,        \
                                c10::optional<Layout> layout,           \
                                c10::optional<Device> device,           \
                                c10::optional<bool> pin_memory) {       \
    if (layout) {                                                       \
      TORCH_CHECK(layout.value() == REQUIRED_LAYOUT, "sparse " # KIND " layout must be ", REQUIRED_LAYOUT, " but got ", layout.value()); \
    }                                                                   \
    c10::optional<Layout> layout_(REQUIRED_LAYOUT);                     \
    return at::native::sparse_compressed_tensor(compressed_indices, plain_indices, values, dtype, layout_, device, pin_memory); \
  }                                                                     \
  Tensor sparse_##KIND##_tensor(const Tensor& compressed_indices,       \
                                const Tensor& plain_indices,            \
                                const Tensor& values,                   \
                                IntArrayRef size,                       \
                                c10::optional<ScalarType> dtype,        \
                                c10::optional<Layout> layout,           \
                                c10::optional<Device> device,           \
                                c10::optional<bool> pin_memory) {       \
    if (layout) {                                                       \
      TORCH_CHECK(layout.value() == REQUIRED_LAYOUT, "sparse " # KIND " layout must be ", REQUIRED_LAYOUT, " but got ", layout.value()); \
    }                                                                   \
    c10::optional<Layout> layout_(REQUIRED_LAYOUT);                     \
    return at::native::sparse_compressed_tensor(compressed_indices, plain_indices, values, size, dtype, layout_, device, pin_memory); \
  }

SPARSE_COMPRESSED_TENSOR(csr, kSparseCsr)
SPARSE_COMPRESSED_TENSOR(csc, kSparseCsc)
SPARSE_COMPRESSED_TENSOR(bsr, kSparseBsr)
SPARSE_COMPRESSED_TENSOR(bsc, kSparseBsc)

Tensor empty_sparse_csr(
    IntArrayRef size,
    c10::optional<ScalarType> dtype,
    c10::optional<Layout> layout,
    c10::optional<Device> device,
    c10::optional<bool> pin_memory,
    c10::optional<MemoryFormat> optional_memory_format) {
  check_size_nonnegative(size);
  Layout layout_ = layout.value_or(kSparseCsr);
  const std::string layout_name = at::sparse_csr::layoutToString(layout_, /*upper=*/ true);
  TensorOptions options = TensorOptions().dtype(ScalarType::Long).layout(Layout::Strided).device(device).pinned_memory(pin_memory);
  Tensor crow_indices;
  Tensor col_indices;
  Tensor values;

  switch (layout_) {
  case kSparseCsr:
  case kSparseCsc:
    {
      TORCH_CHECK(size.size() >= 2, "torch.empty: Only batched sparse ", layout_name, " tensors are supported, but got size ", size);
      auto rows = size[size.size() - ((layout == kSparseCsr) ?  2 : 1)];
      auto crow_indices_size = DimVector(size.slice(0, size.size() - 2));
      crow_indices_size.push_back(rows + 1);
      auto col_indices_values_size = DimVector(size.slice(0, size.size() - 2));
      int64_t nnz = 0;
      col_indices_values_size.push_back(nnz);
      crow_indices = at::empty(crow_indices_size, options);
      col_indices = at::empty(col_indices_values_size, options);
      values = at::empty(col_indices_values_size, options.dtype(dtype));
    }
    break;
  case kSparseBsr:
  case kSparseBsc:
    TORCH_CHECK(size.size() >= 2, "torch.empty: At least 2D sparse ", layout_name, " tensors are supported.");
    TORCH_CHECK(false, "empty_sparse_csr: layout ", layout_, " is not yet supported");  // TODO: replace with implementation
    break;
  default:
    TORCH_CHECK(false, "empty_sparse_csr: layout ", layout_, " is not supported");
  }

  return at::native::_sparse_csr_tensor_unsafe(
      crow_indices,
      col_indices,
      values,
      size,
      dtype,
      layout,
      device,
      pin_memory);
}

const Tensor& resize_sparse_csr_(
    const Tensor& self,
    IntArrayRef size,
    c10::optional<MemoryFormat> optional_memory_format) {
  check_size_nonnegative(size);
  Layout layout_ = self.layout();
  const std::string layout_name = at::sparse_csr::layoutToString(layout_, /*upper=*/ true);
  switch (layout_) {
  case kSparseCsr:
  case kSparseCsc:
    TORCH_CHECK(size.size() >= 2, "torch.resize_: Only batched sparse ", layout_name, " tensors are supported, but got size ", size);
    break;
  case kSparseBsr:
  case kSparseBsc:
    TORCH_CHECK(size.size() >= 2, "torch.resize_: At least 2D sparse ", layout_name, " tensors are supported, but got size ", size);  // FIXME
    break;
  default:
    TORCH_CHECK(false, "resize_sparse_csr_: layout ", layout_, " is not supported");
  }

  auto col_index = size.size() - (at::sparse_csr::isCompressedRow(layout_) ? 1 : 2);
  std::string plain_dimension_name = (at::sparse_csr::isCompressedRow(layout_) ? "columns" : "rows");
  TORCH_CHECK(
      self.size(col_index) <= size[col_index],
      "torch.resize_: Resizing ", plain_dimension_name, " of sparse ", layout_name, " tensors to a smaller value is not supported. ",
      "The original number of ", plain_dimension_name, " is ",
      self.size(col_index),
      " while the requested new number of ", plain_dimension_name, " is ", size[col_index], ".");
  get_sparse_csr_impl(self)->resize_(self._nnz(), size);
  return self;
}

Tensor& copy_sparse_csr_(Tensor& self, const Tensor& src, bool non_blocking) {
  TORCH_CHECK(
      self.sizes() == src.sizes(),
      "copy_sparse_csr_: only same size tensors are supported.");
  TORCH_CHECK(
      self.layout() == src.layout(),  // TODO: support CSR->BSR, CSC->BSC
      "copy between different layouts is not supported. Found self type = ",
      self.toString(),
      " and src type = ",
      src.toString());
  TORCH_CHECK(
      self._nnz() == src._nnz(),
      "copy_sparse_csr_: only tensors with the same number of specified elements are supported.");
  self.crow_indices().copy_(src.crow_indices(), non_blocking);
  self.col_indices().copy_(src.col_indices(), non_blocking);
  self.values().copy_(src.values(), non_blocking);
  get_sparse_csr_impl(self)->set_layout(src.layout());
  return self;
}

// Access members of CSR tensors.
int64_t _nnz_sparse_csr(const SparseCsrTensor& self) {
  return get_sparse_csr_impl(self)->nnz();
}

Tensor values_sparse_csr(const Tensor& self) {
  return get_sparse_csr_impl(self)->values().alias();
}

Tensor crow_indices_sparse_csr(const Tensor& self) {
  return get_sparse_csr_impl(self)->crow_indices().alias();
}

Tensor col_indices_sparse_csr(const Tensor& self) {
  return get_sparse_csr_impl(self)->col_indices().alias();
}

bool _is_same_size_as_sparse_csr(
    const SparseCsrTensor& self,
    const SparseCsrTensor& src) {
  return self.sizes().equals(src.sizes());
}

const SparseCsrTensor& resize_as_sparse_csr_(
    const SparseCsrTensor& self,
    const SparseCsrTensor& src) {
  switch(self.layout()) {
  case kSparseCsr:
  case kSparseCsc:
  case kSparseBsr:
  case kSparseBsc:
    TORCH_CHECK(
                src.layout() == self.layout(),
                "resize_as_sparse_csr_: layout for self and src must be match but got ",
                self.layout(),
                " for self, and ",
                src.layout(),
                " for src");
    break;
  default:
    TORCH_CHECK(false, "resize_as_sparse_csr_: layout ", self.layout(), " is not supported");
  }
  if (!_is_same_size_as_sparse_csr(self, src)) {
    get_sparse_csr_impl(self)->resize_as_sparse_csr_tensor_(src);
  }
  return self;
}

SparseCsrTensor clone_sparse_csr(
    const SparseCsrTensor& self,
    c10::optional<c10::MemoryFormat> optional_memory_format) {
  TORCH_CHECK(
      !optional_memory_format.has_value(),
      "unsupported memory format option ",
      optional_memory_format.value());
  TensorOptions options = self.options();
  return at::native::_sparse_csr_tensor_unsafe(
                                               self.crow_indices().clone(),
                                               self.col_indices().clone(),
                                               self.values().clone(),
                                               self.sizes(),
                                               optTypeMetaToScalarType(options.dtype_opt()),
                                               self.layout(),
                                               options.device_opt(),
                                               options.pinned_memory_opt());
}

Tensor empty_like_sparse_csr(
    const Tensor& self,
    c10::optional<ScalarType> dtype,
    c10::optional<Layout> layout,
    c10::optional<Device> device,
    c10::optional<bool> pin_memory,
    c10::optional<c10::MemoryFormat> optional_memory_format) {
  TensorOptions options_ = TensorOptions().dtype(dtype).layout(layout).device(device).pinned_memory(pin_memory);
  TensorOptions options =
      self.options()
          .merge_in(options_)
          .merge_memory_format(optional_memory_format);

  switch(options.layout()) {
  case kSparseCsr:
    //case kSparseCsc:
    //case kSparseBsr:
    //case kSparseBsc:
    return at::native::_sparse_csr_tensor_unsafe(
                                                 self.crow_indices().clone(),
                                                 self.col_indices().clone(),
                                                 at::empty(self.values().sizes(), options.layout(kStrided)),
                                                 self.sizes(),
                                                 dtype,
                                                 self.layout(),
                                                 device);
    break;
  // TODO: kSparse
  case kStrided:
    return at::native::empty_like(self, dtype, layout, device, pin_memory, optional_memory_format);
    break;
  default:
    TORCH_CHECK(false, "empty_like_sparse_csr: layout ", options.layout(), " is not supported");
  }
}

Tensor select_sparse_csr(const Tensor& self, int64_t dim, int64_t index) {
  TORCH_INTERNAL_ASSERT(self.is_sparse_csr());
  TORCH_CHECK_INDEX(self.dim() != 0, "select() cannot be applied to a 0-dim tensor.");
  dim = maybe_wrap_dim(dim, self.dim());
  auto size = self.size(dim);
  if (index < -size || index >= size) {
    TORCH_CHECK_INDEX(false, "select(): index ", index, " out of range for tensor of size ",
                   self.sizes(), " at dimension ", dim);
  }
  if (index < 0) {
    index += size;
  }

  TORCH_INTERNAL_ASSERT(dim >= 0 && dim < self.dim());

  auto new_sizes = DimVector(self.sizes());
  new_sizes.erase(new_sizes.begin() + dim);
  auto options = self.options();

  // Selecting batch dimension
  if (dim < self.dim() - 2) {
    return at::native::_sparse_csr_tensor_unsafe(
        self.crow_indices().select(dim, index),
        self.col_indices().select(dim, index),
        self.values().select(dim, index),
        new_sizes,
        optTypeMetaToScalarType(options.dtype_opt()),
        options.layout_opt(),
        options.device_opt(),
        options.pinned_memory_opt());
  } else {
    TORCH_CHECK(self.dim() == 2, "select(): selecting rows or columns is not implemented for batched sparse CSR tensors.")
    // Converting to COO and calling select is slighly slower than operating on the CSR indices directly
    // for constructing a COO vector, however current version is more readable and easier to understand.
    return self.to_sparse().select(dim, index);
  }
}

} // namespace native
} // namespace at<|MERGE_RESOLUTION|>--- conflicted
+++ resolved
@@ -325,35 +325,9 @@
   }
 
 SPARSE_COMPRESSED_TENSOR_UNSAFE(csr, kSparseCsr);
-<<<<<<< HEAD
-SPARSE_COMPRESSED_TENSOR_UNSAFE(csc, kSparseCsc)
-SPARSE_COMPRESSED_TENSOR_UNSAFE(bsr, kSparseBsr)
-SPARSE_COMPRESSED_TENSOR_UNSAFE(bsc, kSparseBsc)
-
-inline DimVector _estimate_sparse_compressed_tensor_size(
-    const Tensor& compressed_indices,
-    const Tensor& plain_indices,
-    const Tensor& values,
-    Layout layout) {
-  DimVector size = DimVector(IntArrayRef(plain_indices.sizes().data(), plain_indices.dim() - 1));
-  int64_t compressed_dim = (plain_indices.size(-1) > 0 ? compressed_indices.size(-1) - 1 : 0);
-  int64_t plain_dim = AT_DISPATCH_INDEX_TYPES(plain_indices.scalar_type(), "csr_construct_check", [&]() -> int64_t { return plain_indices.max().item<index_t>() + 1; });
-  AT_DISPATCH_ROW_SPARSE_COMPRESSED_LAYOUTS(layout, "estimate_sparse_compressed_tensor_size",
-      [&]{
-        size.push_back(compressed_dim);
-        size.push_back(plain_dim);
-      },
-      [&]{
-        size.push_back(plain_dim);
-        size.push_back(compressed_dim);
-      });
-  return size;
-}
-=======
 SPARSE_COMPRESSED_TENSOR_UNSAFE(csc, kSparseCsc);
 SPARSE_COMPRESSED_TENSOR_UNSAFE(bsr, kSparseBsr);
 SPARSE_COMPRESSED_TENSOR_UNSAFE(bsc, kSparseBsc);
->>>>>>> f6598f24
 
 DimVector _estimate_sparse_compressed_tensor_size(
     const Tensor& compressed_indices,
