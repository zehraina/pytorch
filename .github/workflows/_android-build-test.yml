name: android-build-test

on:
  workflow_call:
    inputs:
      build-environment:
        required: true
        type: string
        description: Top-level label for what's being built/tested.
      docker-image-name:
        required: true
        type: string
        description: Name of the base docker image to build with.

env:
  GIT_DEFAULT_BRANCH: ${{ github.event.repository.default_branch }}

jobs:
  build-and-test:
    # Don't run on forked repos.
    if: github.repository_owner == 'pytorch'
    runs-on: [self-hosted, linux.2xlarge]
    steps:
      # [see note: pytorch repo ref]
      - name: Checkout PyTorch
        uses: pytorch/pytorch/.github/actions/checkout-pytorch@master

      - name: Setup Linux
        uses: ./.github/actions/setup-linux

      - name: Setup SSH (Click me for login details)
        uses: ./.github/actions/setup-ssh
        with:
          github-secret: ${{ secrets.GITHUB_TOKEN }}

      - name: Calculate docker image
        id: calculate-docker-image
        uses: ./.github/actions/calculate-docker-image
        with:
          docker-image-name: ${{ inputs.docker-image-name }}
          xla: ${{ contains(inputs.build-environment, 'xla') }}

      - name: Pull docker image
        uses: ./.github/actions/pull-docker-image
        with:
          docker-image: ${{ steps.calculate-docker-image.outputs.docker-image }}

      - name: Output disk space left
        run: |
          sudo df -H

      - name: Preserve github env variables for use in docker
        run: |
          env | grep '^GITHUB' > "/tmp/github_env_${GITHUB_RUN_ID}"

      - name: Build
        env:
          BUILD_ENVIRONMENT: ${{ inputs.build-environment }}
          JOB_BASE_NAME: ${{ inputs.build-environment }}-build-and-test
          CUSTOM_TEST_ARTIFACT_BUILD_DIR: build/custom_test_artifacts
          TORCH_CUDA_ARCH_LIST: 5.2
          SCCACHE_BUCKET: ossci-compiler-cache-circleci-v2
          DOCKER_IMAGE: ${{ steps.calculate-docker-image.outputs.docker-image }}
        run: |
          set -e
          # Unlike other gradle jobs, it's not worth building libtorch in a separate CI job and share via docker, because:
          # 1) Not shareable: it's custom selective build, which is different from default libtorch mobile build;
          # 2) Not parallelizable by architecture: it only builds libtorch for one architecture;

          echo "DOCKER_IMAGE: ${DOCKER_IMAGE}"
          time docker pull "${DOCKER_IMAGE}" >/dev/null

          export BUILD_LITE_INTERPRETER
          BUILD_LITE_INTERPRETER="1"
          if [[ "${BUILD_ENVIRONMENT}" == *"full-jit" ]]; then
            BUILD_LITE_INTERPRETER="0"
          fi

          git submodule sync && git submodule update -q --init --recursive --depth 1 --jobs 0
          export id
          id=$(docker run -e BUILD_ENVIRONMENT \
            -e JOB_BASE_NAME \
            -e MAX_JOBS="$(nproc --ignore=2)" \
            -e SCCACHE_BUCKET \
<<<<<<< HEAD
            -e CUSTOM_TEST_ARTIFACT_BUILD_DIR \
            -e PR_LABELS \
=======
>>>>>>> e895672b
            -e SKIP_SCCACHE_INITIALIZATION=1 \
            -e TORCH_CUDA_ARCH_LIST \
            -e BUILD_LITE_INTERPRETER \
            --env-file="/tmp/github_env_${GITHUB_RUN_ID}" \
            --security-opt seccomp=unconfined \
            --cap-add=SYS_PTRACE \
            --tty \
            --detach \
            --user jenkins \
            -v "$(pwd):/var/lib/jenkins/workspace" \
            --cap-add=SYS_PTRACE \
            --security-opt seccomp=unconfined \
            --cap-add=SYS_PTRACE \
            --security-opt seccomp=unconfined \
            -t -d -w /var/lib/jenkins "${DOCKER_IMAGE}")

          export COMMAND
          # shellcheck disable=SC2016
          COMMAND='(echo "sudo chown -R jenkins workspace && cd workspace && ./.circleci/scripts/build_android_gradle.sh" | docker exec -u jenkins -e BUILD_LITE_INTERPRETER -e GRADLE_OFFLINE=1 -i "$id" bash) 2>&1'
          echo "${COMMAND}" > ./command.sh && bash ./command.sh
          # Skip docker push as this job is purely for size analysis purpose.
          # Result binaries are already in `/home/circleci/project/` as it's mounted instead of copied.

      - name: Chown workspace
        uses: ./.github/actions/chown-workspace
        if: always()

      - name: Teardown Linux
        uses: ./.github/actions/teardown-linux
        if: always()<|MERGE_RESOLUTION|>--- conflicted
+++ resolved
@@ -51,13 +51,13 @@
 
       - name: Preserve github env variables for use in docker
         run: |
-          env | grep '^GITHUB' > "/tmp/github_env_${GITHUB_RUN_ID}"
+          env | grep '^GITHUB' >> "/tmp/github_env_${GITHUB_RUN_ID}"
+          env | grep '^CI' >> "/tmp/github_env_${GITHUB_RUN_ID}"
 
       - name: Build
         env:
           BUILD_ENVIRONMENT: ${{ inputs.build-environment }}
           JOB_BASE_NAME: ${{ inputs.build-environment }}-build-and-test
-          CUSTOM_TEST_ARTIFACT_BUILD_DIR: build/custom_test_artifacts
           TORCH_CUDA_ARCH_LIST: 5.2
           SCCACHE_BUCKET: ossci-compiler-cache-circleci-v2
           DOCKER_IMAGE: ${{ steps.calculate-docker-image.outputs.docker-image }}
@@ -82,11 +82,6 @@
             -e JOB_BASE_NAME \
             -e MAX_JOBS="$(nproc --ignore=2)" \
             -e SCCACHE_BUCKET \
-<<<<<<< HEAD
-            -e CUSTOM_TEST_ARTIFACT_BUILD_DIR \
-            -e PR_LABELS \
-=======
->>>>>>> e895672b
             -e SKIP_SCCACHE_INITIALIZATION=1 \
             -e TORCH_CUDA_ARCH_LIST \
             -e BUILD_LITE_INTERPRETER \
